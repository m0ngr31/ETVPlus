--- conflicted
+++ resolved
@@ -371,15 +371,11 @@
       const isLinear = useLinear && event.network?.id && LINEAR_NETWORKS.some(n => n === event.network?.id);
 
       const start = moment(event.startDateTime);
-<<<<<<< HEAD
-      const end = moment(event.startDateTime).add(event.duration, 'seconds').add(1, 'hour');
+      const end = moment(event.startDateTime).add(event.duration, 'seconds');
       const xmltvEnd = moment(event.startDateTime).add(event.duration, 'seconds');
-=======
-      const end = moment(event.startDateTime).add(event.duration, 'seconds');
->>>>>>> 978d05d4
 
       if (!isLinear) {
-        end.add(1, 'hour');
+        end.add(2, 'hour');
       }
 
       if (end.isBefore(now) || start.isAfter(endSchedule)) {
